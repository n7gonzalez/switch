"""Setup script for Switch.

Use "pip install --upgrade ." to install a copy in the site packages directory.

Use "pip install --upgrade --editable ." to install Switch to be run from its
current location.

Optional dependencies can be added during the initial install or later by
running a command like this:
pip install --upgrade --editable .[advanced,database_access]

Use "pip uninstall switch" to uninstall switch from your system.
"""

import os
from setuptools import setup, find_packages

# Get the version number. Strategy #3 from https://packaging.python.org/single_source_version/
version_path = os.path.join(os.path.dirname(__file__), "switch_model", "version.py")
version = {}
with open(version_path) as f:
    exec(f.read(), version)
__version__ = version["__version__"]


def read(*rnames):
    return open(os.path.join(os.path.dirname(__file__), *rnames)).read()


setup(
    name="switch_model",
    version=__version__,
    maintainer="Switch Authors",
    maintainer_email="authors@switch-model.org",
    url="http://switch-model.org",
    license="Apache License 2.0",
    platforms=["any"],
    description="Switch Power System Planning Model",
    long_description=read("README.md"),
    long_description_content_type="text/markdown",
    classifiers=[
        # from https://pypi.org/classifiers/
        "Development Status :: 5 - Production/Stable",
        "Environment :: Console",
        "Intended Audience :: Education",
        "Intended Audience :: End Users/Desktop",
        "Intended Audience :: Science/Research",
        "License :: OSI Approved :: Apache Software License",
        "Natural Language :: English",
        "Operating System :: Microsoft :: Windows",
        "Operating System :: MacOS :: MacOS X",
        "Operating System :: POSIX :: Linux",
        "Operating System :: Unix",
        "Programming Language :: Python :: 2.7",
        "Programming Language :: Python :: 3",
        "Topic :: Scientific/Engineering",
        "Topic :: Software Development :: Libraries :: Python Modules",
    ],
    packages=find_packages(include=["switch_model", "switch_model.*"]),
    keywords=[
        "renewable",
        "power",
        "energy",
        "electricity",
        "production cost",
        "capacity expansion",
        "planning",
        "optimization",
    ],
    python_requires='>=3.7',
    install_requires=[
        "Pyomo>=6.0",  # We need a version that works with glpk 4.60+
        "pyutilib",
        "pint",  # needed by Pyomo when we run our tests, but not included
        "testfixtures",  # used for standard tests
        "pandas",  # used for input upgrades and testing that functionality
        "gurobipy",  # used to provided python bindings for Gurobi for faster solving
        "pyyaml",  # used to read configurations for switch
        "matplotlib",
        "seaborn"
    ],
    extras_require={
        # packages used for advanced demand response, progressive hedging
        # note: rpy2 discontinued support for Python 2 as of rpy2 2.9.0
        "advanced": [
            "numpy",
            "scipy",
            'rpy2<2.9.0;python_version<"3.0"',
            'rpy2;python_version>="3.0"',
            "sympy",
        ],
        # These packages are installed when one runs 'pip install --editable .[dev]'
<<<<<<< HEAD
        "dev": ["ipdb", "black"],
        # In this case 'pip install --editable .[plotting]'
        "plotting": ["ggplot"],
        "wecc": ["loguru", "psycopg2-binary"]
=======
        "dev": ["ipdb", "black", "psycopg2-binary"],
>>>>>>> c7a885aa
    },
    entry_points={
        "console_scripts": [
            "switch = switch_model.__main__:main",
        ]
    },
)<|MERGE_RESOLUTION|>--- conflicted
+++ resolved
@@ -90,14 +90,7 @@
             "sympy",
         ],
         # These packages are installed when one runs 'pip install --editable .[dev]'
-<<<<<<< HEAD
-        "dev": ["ipdb", "black"],
-        # In this case 'pip install --editable .[plotting]'
-        "plotting": ["ggplot"],
-        "wecc": ["loguru", "psycopg2-binary"]
-=======
         "dev": ["ipdb", "black", "psycopg2-binary"],
->>>>>>> c7a885aa
     },
     entry_points={
         "console_scripts": [
