--- conflicted
+++ resolved
@@ -86,9 +86,6 @@
     return inputs_dir
 
 
-<<<<<<< HEAD
-def create_csvs():
-=======
 def connect(schema="switch"):
     """Connects to the Postgres DB
 
@@ -128,7 +125,6 @@
 
 
 def main():
->>>>>>> c7a885aa
     timer = StepTimer()
 
     # Create command line tool, just provides help information
