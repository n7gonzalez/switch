"""
Script to retrieve data inputs for the Switch WECC model from the database.
Data is formatted into corresponding .csv files.

Note: previously we used an SSH tunnel to connect to the database.
That code was removed however it can still be found at this commit
273be083c743e0527c2753356a101c479fe053e8 on the REAM-lab repo.
(https://github.com/REAM-lab/switch/tree/273be083c743e0527c2753356a101c479fe053e8)
"""

# Standard packages
import os
import shutil
import warnings
from typing import Iterable, List

# Switch packages
import pandas as pd

from switch_model.wecc.utilities import connect
from switch_model.version import __version__

def write_csv_from_query(cursor, fname: str, headers: List[str], query: str):
    """Create CSV file from cursor."""
    print(f"\t{fname}.csv... ", flush=True, end="")
    cursor.execute(query)
    data = cursor.fetchall()
    write_csv(data, fname, headers, log=False)
    print(len(data))
    if not data:
        warnings.warn(f"File {fname} is empty.")


def write_csv(data: Iterable[List], fname, headers: List[str], log=True):
    """Create CSV file from Iterable."""
    if log:
        print(f"\t{fname}.csv... ", flush=True, end="")
    with open(fname + ".csv", "w") as f:
        f.write(",".join(headers) + "\n")
        for row in data:
            # Replace None values with dots for Pyomo. Also turn all datatypes into strings
            row_as_clean_strings = [
                "." if element is None else str(element) for element in row
            ]
            f.write(
                ",".join(row_as_clean_strings) + "\n"
            )  # concatenates "line" separated by commas, and appends \n
    if log:
        print(len(data))


# List of modules that is used to generate modules.txt
modules = [
    # Core modules
    "switch_model",
    "switch_model.timescales",
    "switch_model.financials",
    "switch_model.balancing.load_zones",
    "switch_model.energy_sources.properties",
    "switch_model.generators.core.build",
    "switch_model.generators.core.dispatch",
    "switch_model.reporting",
    # Custom Modules
    "switch_model.generators.core.no_commit",
    "switch_model.generators.extensions.hydro_simple",
    "switch_model.generators.extensions.storage",
    "switch_model.energy_sources.fuel_costs.markets",
    "switch_model.transmission.transport.build",
    "switch_model.transmission.transport.dispatch",
    "switch_model.policies.carbon_policies",
    "switch_model.policies.rps_unbundled",
    "switch_model.policies.min_per_tech",  # Always include since it provides useful outputs even when unused
    # "switch_model.reporting.basic_exports_wecc",
    # Always include since by default it does nothing except output useful data
    "switch_model.policies.wind_to_solar_ratio",
]


def query_db(full_config, skip_cf):
    config = full_config["get_inputs"]
    scenario_id = config["scenario_id"]

    # Connect to database
    db_conn = connect()
    db_cursor = db_conn.cursor()

    print("Copying data from the database to the input files...")

    scenario_params = [
        "name",
        "description",
        "study_timeframe_id",
        "time_sample_id",
        "demand_scenario_id",
        "fuel_simple_price_scenario_id",
        "generation_plant_scenario_id",
        "generation_plant_cost_scenario_id",
        "generation_plant_existing_and_planned_scenario_id",
        "hydro_simple_scenario_id",
        "carbon_cap_scenario_id",
        "supply_curves_scenario_id",
        "regional_fuel_market_scenario_id",
        "rps_scenario_id",
        "enable_dr",
        "enable_ev",
        "transmission_base_capital_cost_scenario_id",
        "ca_policies_scenario_id",
        "enable_planning_reserves",
        "generation_plant_technologies_scenario_id",
        "variable_o_m_cost_scenario_id",
        "wind_to_solar_ratio"
    ]

    db_cursor.execute(
        f"""SELECT
            {",".join(scenario_params)}
        FROM switch.scenario
        WHERE scenario_id = {scenario_id};"""
    )
    s_details = list(db_cursor.fetchone())

    # Allow overriding from config
    for i, param_name in enumerate(scenario_params):
        if param_name in config:
            s_details[i] = config[param_name]

    name = s_details[0]
    description = s_details[1]
    study_timeframe_id = s_details[2]
    time_sample_id = s_details[3]
    demand_scenario_id = s_details[4]
    fuel_simple_price_scenario_id = s_details[5]
    generation_plant_scenario_id = s_details[6]
    generation_plant_cost_scenario_id = s_details[7]
    generation_plant_existing_and_planned_scenario_id = s_details[8]
    hydro_simple_scenario_id = s_details[9]
    carbon_cap_scenario_id = s_details[10]
    supply_curves_scenario_id = s_details[11]
    regional_fuel_market_scenario_id = s_details[12]
    rps_scenario_id = s_details[13]
    enable_dr = s_details[14]
    enable_ev = s_details[15]
    transmission_base_capital_cost_scenario_id = s_details[16]
    ca_policies_scenario_id = s_details[17]
    enable_planning_reserves = s_details[18]
    generation_plant_technologies_scenario_id =s_details[19]
    variable_o_m_cost_scenario_id = s_details[20]
    wind_to_solar_ratio = s_details[21]

    print(f"Scenario: {scenario_id}: {name}.")

    # Write general scenario parameters into a documentation file
    print("\tscenario_params.txt...")
    colnames = [desc[0] for desc in db_cursor.description]
    with open("scenario_params.txt", "w") as f:
        f.write(f"Scenario id: {scenario_id}\n")
        f.write(f"Scenario name: {name}\n")
        f.write(f"Scenario notes: {description}\n")
        for i, col in enumerate(colnames):
            f.write(f"{col}: {s_details[i]}\n")

    ########################################################
    # Which input specification are we writing against?
    print("\tswitch_inputs_version.txt...")
    with open("switch_inputs_version.txt", "w") as f:
        f.write(f"{__version__}\n")

    ########################################################
    # Create temporary table called temp_generation_plant_ids
    # This table has one column (generation_plant_id) containing
    # the plant ids for this scenario
    # This table can be joined on to filter out unused generation plants as follow
    # JOIN temp_generation_plant_ids USING(generation_plant_id)
    db_cursor.execute(
        f"""
        CREATE TEMPORARY TABLE temp_generation_plant_ids (
            generation_plant_id integer
        );
        
        INSERT INTO temp_generation_plant_ids (
            SELECT generation_plant_id
        FROM generation_plant_scenario_member
            WHERE generation_plant_scenario_id={generation_plant_scenario_id}
        UNION
        SELECT generation_plant_id
            FROM generation_plant_scenario_group_member
            JOIN generation_plant_group_member USING (generation_plant_group_id)
                WHERE generation_plant_scenario_id={generation_plant_scenario_id}
        );
        """
    )

    ########################################################
    # TIMESCALES

    # periods.csv
    write_csv_from_query(
        db_cursor,
        "periods",
        ["INVESTMENT_PERIOD", "period_start", "period_end"],
        f"""
        select
          label  as label, --This is to fix build year problem
          start_year as period_start,
          end_year as period_end
        from
          switch.period
        where
          study_timeframe_id = {study_timeframe_id}
        order by
          1;
        """,
    )

    # timeseries.csv
    timeseries_id_select = "date_part('year', first_timepoint_utc)|| '_' || replace(sampled_timeseries.name, ' ', '_') as timeseries"
    write_csv_from_query(
        db_cursor,
        "timeseries",
        [
            "TIMESERIES",
            "ts_period",
            "ts_duration_of_tp",
            "ts_num_tps",
            "ts_scale_to_period",
        ],
        # TODO what's happening here
        f"""
            select
              date_part('year', first_timepoint_utc)|| '_' || replace(
                sampled_timeseries.name, ' ', '_'
              ) as timeseries,
              t.label  as ts_period,
              hours_per_tp as ts_duration_of_tp,
              num_timepoints as ts_num_tps,
              scaling_to_period as ts_scale_to_period
            from
              switch.sampled_timeseries
              join switch.period as t using(period_id, study_timeframe_id)
            where
              sampled_timeseries.time_sample_id = {time_sample_id}
              and sampled_timeseries.study_timeframe_id = {study_timeframe_id}
            order by
                label desc,
                timeseries asc;""",
    )

    # timepoints.csv
    write_csv_from_query(
        db_cursor,
        "timepoints",
        ["timepoint_id", "timestamp", "timeseries"],
        f"""
            select
              raw_timepoint_id as timepoint_id,
              to_char(timestamp_utc, 'YYYYMMDDHH24') as timestamp,
              date_part('year', first_timepoint_utc)|| '_' || replace(
                sampled_timeseries.name, ' ', '_'
              ) as timeseries
            from
              switch.sampled_timepoint as t
              join switch.sampled_timeseries using(
                sampled_timeseries_id, study_timeframe_id
              )
            where
              t.time_sample_id = {time_sample_id}
              and t.study_timeframe_id = {study_timeframe_id}
            order by
              1;
            """,
    )

    ########################################################
    # LOAD ZONES

    write_csv_from_query(
        db_cursor,
        "load_zones",
        ["LOAD_ZONE", "zone_ccs_distance_km", "zone_dbid"],
        """
        SELECT 
            name, 
            ccs_distance_km as zone_ccs_distance_km, 
            load_zone_id as zone_dbid 
        FROM switch.load_zone  
        WHERE name != '_ALL_ZONES'
        ORDER BY 1;
        """,
    )

    # loads.csv
    write_csv_from_query(
        db_cursor,
        "loads",
        ["LOAD_ZONE", "TIMEPOINT", "zone_demand_mw"],
        f"""
            select load_zone_name, t.raw_timepoint_id as timepoint,
                CASE WHEN demand_mw < 0 THEN 0 ELSE demand_mw END as zone_demand_mw
            from sampled_timepoint as t
                join demand_timeseries as d using(raw_timepoint_id)
            where t.time_sample_id={time_sample_id}
                and demand_scenario_id={demand_scenario_id}
            order by 1,2;
            """,
    )

    ########################################################
    # BALANCING AREAS [Pending zone_coincident_peak_demand.csv]

    # balancing_areas.csv
    write_csv_from_query(
        db_cursor,
        "balancing_areas",
        [
            "BALANCING_AREAS",
            "quickstart_res_load_frac",
            "quickstart_res_wind_frac",
            "quickstart_res_solar_frac",
            "spinning_res_load_frac",
            "spinning_res_wind_frac",
            "spinning_res_solar_frac",
        ],
        """
        SELECT
            balancing_area,
            quickstart_res_load_frac,
            quickstart_res_wind_frac,
            quickstart_res_solar_frac,
            spinning_res_load_frac,
            spinning_res_wind_frac,
            spinning_res_solar_frac
        FROM switch.balancing_areas;""",
    )

    # zone_balancing_areas.csv
    write_csv_from_query(
        db_cursor,
        "zone_balancing_areas",
        ["LOAD_ZONE", "balancing_area"],
        """
        SELECT
            name, reserves_area as balancing_area
        FROM switch.load_zone;""",
    )

    # Paty: in this version of switch this tables is named zone_coincident_peak_demand.csv
    # PATY: PENDING csv!
    # # For now, only taking 2014 peak demand and repeating it.
    # print '  lz_peak_loads.csv'
    # db_cursor.execute("""SELECT lzd.name, p.period_name, max(lz_demand_mwh)
    # 				FROM switch.timescales_sample_timepoints tps
    # 				JOIN switch.lz_hourly_demand lzd ON TO_CHAR(lzd.timestamp_cst,'MMDDHH24')=TO_CHAR(tps.timestamp,'MMDDHH24')
    # 				JOIN switch.timescales_sample_timeseries sts USING (sample_ts_id)
    # 				JOIN switch.timescales_population_timeseries pts ON sts.sampled_from_population_timeseries_id = pts.population_ts_id
    # 				JOIN switch.timescales_periods p USING (period_id)
    # 				WHERE sample_ts_scenario_id = %s
    # 				AND lz_hourly_demand_id = %s
    # 				AND load_zones_scenario_id = %s
    # 				AND TO_CHAR(lzd.timestamp_cst,'YYYY') = '2014'
    # 				GROUP BY lzd.name, p.period_name
    # 				ORDER BY 1,2;""" % (sample_ts_scenario_id,lz_hourly_demand_id,load_zones_scenario_id))
    # write_csv('lz_peak_loads',['LOAD_ZONE','PERIOD','peak_demand_mw'],db_cursor)

    ########################################################
    # TRANSMISSION

    # transmission_lines.csv
    write_csv_from_query(
        db_cursor,
        "transmission_lines",
        [
            "TRANSMISSION_LINE",
            "trans_lz1",
            "trans_lz2",
            "trans_length_km",
            "trans_efficiency",
            "existing_trans_cap",
            "trans_dbid",
            "trans_derating_factor",
            "trans_terrain_multiplier",
            "trans_new_build_allowed",
        ],
        """
         SELECT start_load_zone_id || '-' || end_load_zone_id, t1.name, t2.name,
             trans_length_km, trans_efficiency, existing_trans_cap_mw, transmission_line_id,
            derating_factor, terrain_multiplier * transmission_cost_econ_multiplier as terrain_multiplier,
            new_build_allowed
         FROM switch.transmission_lines
             join load_zone as t1 on(t1.load_zone_id=start_load_zone_id)
             join load_zone as t2 on(t2.load_zone_id=end_load_zone_id)
         WHERE start_load_zone_id < end_load_zone_id
         ORDER BY 2,3;
         """,
    )

    # trans_params.csv
    write_csv_from_query(
        db_cursor,
        "trans_params",
        [
            "trans_capital_cost_per_mw_km",
            "trans_lifetime_yrs",
            "trans_fixed_om_fraction"
        ],
        f"""
        SELECT trans_capital_cost_per_mw_km,
            20 as trans_lifetime_yrs,
            0.03 as trans_fixed_om_fraction
        FROM switch.transmission_base_capital_cost
        WHERE transmission_base_capital_cost_scenario_id = {transmission_base_capital_cost_scenario_id}
        ORDER BY 1;
        """,
    )

    ########################################################
    # FUEL

    # fuels.csv
    write_csv_from_query(
        db_cursor,
        "fuels",
        ["fuel", "co2_intensity", "upstream_co2_intensity"],
        """
        SELECT name, co2_intensity, upstream_co2_intensity
        FROM switch.energy_source
        WHERE is_fuel IS TRUE;
        """,
    )

    # non_fuel_energy_sources.csv

    write_csv_from_query(
        db_cursor,
        "non_fuel_energy_sources",
        ["energy_source"],
        """
        SELECT name
        FROM switch.energy_source
        WHERE is_fuel IS FALSE;
        """,
    )

    # Fuel projections are yearly averages in the DB. For now, Switch only accepts fuel prices per period, so they are averaged.
    # fuel_cost.csv
    write_csv_from_query(
        db_cursor,
        "fuel_cost",
        ["load_zone", "fuel", "period", "fuel_cost"],
        f"""
        select load_zone_name as load_zone, fuel, period  as period, AVG(fuel_price) as fuel_cost
		from (
		    select load_zone_name, fuel, fuel_price, projection_year,
		        (
		            case when projection_year >= period.start_year
					and projection_year <= period.start_year + length_yrs -1 then label else 0 end
				) as period
				from switch.fuel_simple_price_yearly
				join switch.period on(projection_year>=start_year)
				where study_timeframe_id = {study_timeframe_id} and fuel_simple_scenario_id = {fuel_simple_price_scenario_id}
		) as w
		where period!=0
		group by load_zone_name, fuel, period
		order by 1,2,3;
		""",
    )

    ########################################################
    # GENERATORS

    #    Optional missing columns in generation_projects_info.csv:
    #        gen_unit_size,
    # 		 gen_ccs_energy_load,
    #        gen_ccs_capture_efficiency,
    #        gen_is_distributed
    # generation_projects_info.csv
    write_csv_from_query(
        db_cursor,
        "generation_projects_info",
        [
            "GENERATION_PROJECT",
            "gen_tech",
            "gen_energy_source",
            "gen_load_zone",
            "gen_max_age",
            "gen_is_variable",
            "gen_is_baseload",
            "gen_full_load_heat_rate",
            "gen_variable_om",
            "gen_connect_cost_per_mw",
            "gen_dbid",
            "gen_scheduled_outage_rate",
            "gen_forced_outage_rate",
            "gen_capacity_limit_mw",
            "gen_min_build_capacity",
            "gen_is_cogen",
            "gen_storage_efficiency",
            "gen_store_to_release_ratio",
            "gen_can_provide_cap_reserves",
            "gen_self_discharge_rate",
            "gen_discharge_efficiency",
            "gen_land_use_rate",
            "gen_storage_energy_to_power_ratio"
        ],
        f"""
            select
            t.generation_plant_id,
            t.gen_tech,
            t.energy_source as gen_energy_source,
            t2.name as gen_load_zone,
            t.max_age as gen_max_age,
            t.is_variable as gen_is_variable,
            gt.is_baseload as gen_is_baseload,
            t.full_load_heat_rate as gen_full_load_heat_rate,
            vom.variable_o_m as gen_variable_om,
            t.connect_cost_per_mw as gen_connect_cost_per_mw,
            t.generation_plant_id as gen_dbid,
            gt.scheduled_outage_rate as gen_scheduled_outage_rate,
            gt.forced_outage_rate as gen_forced_outage_rate,
            t.final_capacity_limit_mw as gen_capacity_limit_mw,
            t.min_build_capacity as gen_min_build_capacity,
            t.is_cogen as gen_is_cogen,
            storage_efficiency as gen_storage_efficiency,
            store_to_release_ratio as gen_store_to_release_ratio,
            -- hardcode all projects to be allowed as a reserve. might later make this more granular
            1 as gen_can_provide_cap_reserves,
            daily_self_discharge_rate,
            discharge_efficiency,
            land_use_rate,
            gen_storage_energy_to_power_ratio
            from switch.generation_plant as t
            join switch.load_zone as t2 using(load_zone_id)
            JOIN temp_generation_plant_ids USING(generation_plant_id)
            join switch.variable_o_m_costs as vom
            on vom.gen_tech = t.gen_tech
            and vom.energy_source = t.energy_source
            join switch.generation_plant_technologies as gt
            on gt.gen_tech = t.gen_tech
            and gt.energy_source = t.energy_source
            where variable_o_m_cost_scenario_id = {variable_o_m_cost_scenario_id}
            and generation_plant_technologies_scenario_id = {generation_plant_technologies_scenario_id}
            order by gen_dbid;
            """,
    )

    # gen_build_predetermined.csv
    write_csv_from_query(
        db_cursor,
        "gen_build_predetermined",
        ["GENERATION_PROJECT", "build_year", "gen_predetermined_cap", "gen_predetermined_storage_energy_mwh"],
        f"""select generation_plant_id, build_year, capacity as gen_predetermined_cap, gen_predetermined_storage_energy_mwh
                from generation_plant_existing_and_planned
                join generation_plant as t using(generation_plant_id)
                JOIN temp_generation_plant_ids USING(generation_plant_id)
                WHERE generation_plant_existing_and_planned_scenario_id={generation_plant_existing_and_planned_scenario_id}
                ;
                """,
    )

    # gen_build_costs.csv
    write_csv_from_query(
        db_cursor,
        "gen_build_costs",
        [
            "GENERATION_PROJECT",
            "build_year",
            "gen_overnight_cost",
            "gen_fixed_om",
            "gen_storage_energy_overnight_cost",
        ],
        f"""
        select generation_plant_id, generation_plant_cost.build_year,
            overnight_cost as gen_overnight_cost, fixed_o_m as gen_fixed_om,
            storage_energy_capacity_cost_per_mwh as gen_storage_energy_overnight_cost
        FROM generation_plant_cost
          JOIN generation_plant_existing_and_planned USING (generation_plant_id)
          JOIN temp_generation_plant_ids USING(generation_plant_id)
          join generation_plant as t1 using(generation_plant_id)
        WHERE generation_plant_cost.generation_plant_cost_scenario_id={generation_plant_cost_scenario_id}
          AND generation_plant_existing_and_planned_scenario_id={generation_plant_existing_and_planned_scenario_id}
        UNION
        SELECT generation_plant_id, period.label,
            avg(overnight_cost) as gen_overnight_cost, avg(fixed_o_m) as gen_fixed_om,
            avg(storage_energy_capacity_cost_per_mwh) as gen_storage_energy_overnight_cost
        FROM generation_plant_cost
          JOIN generation_plant using(generation_plant_id)
          JOIN period on(build_year>=start_year and build_year<=end_year)
          JOIN temp_generation_plant_ids USING(generation_plant_id)
          join generation_plant as t1 using(generation_plant_id)
        WHERE period.study_timeframe_id={study_timeframe_id} 
          AND generation_plant_cost.generation_plant_cost_scenario_id={generation_plant_cost_scenario_id}
        GROUP BY 1,2
        ORDER BY 1,2;""",
    )

    ########################################################
    # FINANCIALS

    #updated from $2016 and 7%
    write_csv(
        [[2018, 0.05, 0.05]],
        "financials",
        ["base_financial_year", "interest_rate", "discount_rate"],
    )
    ########################################################
    # VARIABLE CAPACITY FACTORS

    # Pyomo will raise an error if a capacity factor is defined for a project on a timepoint when it is no longer operational (i.e. Canela 1 was built on 2007 and has a 30 year max age, so for tp's ocurring later than 2037, its capacity factor must not be written in the table).

    # variable_capacity_factors.csv
    if not skip_cf:
        write_csv_from_query(
            db_cursor,
            "variable_capacity_factors",
            ["GENERATION_PROJECT", "timepoint", "gen_max_capacity_factor"],
            f"""
                select
                    generation_plant_id,
                    t.raw_timepoint_id,
                    -- we round down when the capacity factor is less than 1e-5 to avoid numerical issues and simplify our model
                    -- performance wise this doesn't have any significant impact
                    case when abs(capacity_factor) < 0.00001 then 0 else capacity_factor end
                FROM variable_capacity_factors_exist_and_candidate_gen v
                    JOIN temp_generation_plant_ids USING(generation_plant_id)
                    JOIN sampled_timepoint as t ON(t.raw_timepoint_id = v.raw_timepoint_id)
                WHERE t.time_sample_id={time_sample_id};
                """,
        )

    ########################################################
    # HYDROPOWER

    # hydro_timeseries.csv
    # 	db_cursor.execute(("""select generation_plant_id as hydro_project,
    # 					{timeseries_id_select},
    # 					hydro_min_flow_mw, hydro_avg_flow_mw
    # 					from hydro_historical_monthly_capacity_factors
    # 						join sampled_timeseries on(month = date_part('month', first_timepoint_utc))
    # 					where hydro_simple_scenario_id={id1}
    # 					and time_sample_id = {id2};
    # 					""").format(timeseries_id_select=timeseries_id_select, id1=hydro_simple_scenario_id, id2=time_sample_id))
    # Work-around for some hydro plants having 100% capacity factors in a month, which exceeds their
    # standard maintenance derating of 5%. These conditions arise periodically with individual hydro
    # units, but rarely or never for virtual hydro units that aggregate all hydro in a zone or
    # zone + watershed. Eventually, we may rethink this derating, but it is a reasonable
    # approximation for a large hydro fleet where plant outages are individual random events.
    # Negative flows are replaced by 0.
    write_csv_from_query(
        db_cursor,
        "hydro_timepoints",
        ["timepoint_id", "tp_to_hts"],
        f"""
        SELECT 
            tp.raw_timepoint_id AS timepoint_id, 
            p.label || '_M' || date_part('month', timestamp_utc) AS tp_to_hts
        FROM switch.sampled_timepoint AS tp
            JOIN switch.period AS p USING(period_id, study_timeframe_id)
        WHERE time_sample_id = {time_sample_id}
            AND study_timeframe_id = {study_timeframe_id}
        ORDER BY 1;
        """
    )

    write_csv_from_query(
        db_cursor,
        "hydro_timeseries",
        ["hydro_project", "timeseries", "hydro_min_flow_mw", "hydro_avg_flow_mw"],
        f"""
        SELECT 
            generation_plant_id AS hydro_project,
            hts.hydro_timeseries,
            CASE
                WHEN hydro_min_flow_mw <= 0 THEN 0
                ELSE least(hydro_min_flow_mw, capacity_limit_mw * (1-forced_outage_rate)) END,
            CASE
                WHEN hydro_avg_flow_mw <= 0 THEN 0
                ELSE least(hydro_avg_flow_mw, capacity_limit_mw * (1-forced_outage_rate)) END
<<<<<<< HEAD
            AS hydro_avg_flow_mw
        FROM (
            SELECT DISTINCT
                date_part('month', tp.timestamp_utc) as month,
                date_part('year', tp.timestamp_utc) as year, 
                p.label || '_M' || date_part('month', timestamp_utc) AS hydro_timeseries
            FROM switch.sampled_timepoint AS tp
                JOIN switch.period AS p USING(period_id, study_timeframe_id)
            WHERE time_sample_id = {time_sample_id}
                AND study_timeframe_id = {study_timeframe_id}
        ) AS hts
            JOIN switch.hydro_historical_monthly_capacity_factors USING(month, year)
            JOIN switch.generation_plant USING(generation_plant_id)
            JOIN temp_generation_plant_ids USING(generation_plant_id)
        WHERE hydro_simple_scenario_id={hydro_simple_scenario_id}
        ORDER BY 1;
=======
            as hydro_avg_flow_mw
        from hydro_historical_monthly_capacity_factors
            join sampled_timeseries on(month = date_part('month', first_timepoint_utc) and year = date_part('year', first_timepoint_utc))
            join generation_plant using (generation_plant_id)
            JOIN temp_generation_plant_ids USING(generation_plant_id)
        where hydro_simple_scenario_id={hydro_simple_scenario_id}
            and time_sample_id = {time_sample_id}
        order by 1;
>>>>>>> 31b8a8fb
        """,
    )

    ########################################################
    # CARBON CAP

    # future work: join with table with carbon_cost_dollar_per_tco2
    # carbon_policies.csv
    write_csv_from_query(
        db_cursor,
        "carbon_policies",
        [
            "PERIOD",
            "carbon_cap_tco2_per_yr",
            "carbon_cap_tco2_per_yr_CA",
            "carbon_cost_dollar_per_tco2",
        ],
        f"""
        select period, AVG(carbon_cap_tco2_per_yr) as carbon_cap_tco2_per_yr, AVG(carbon_cap_tco2_per_yr_CA) as carbon_cap_tco2_per_yr_CA,
            '.' as  carbon_cost_dollar_per_tco2
        from
        (select carbon_cap_tco2_per_yr, carbon_cap_tco2_per_yr_CA, year,
                (case when
                year >= period.start_year
                and year <= period.start_year + length_yrs -1 then label else 0 end) as period
                from switch.carbon_cap
                join switch.period on(year>=start_year)
                where study_timeframe_id = {study_timeframe_id} and carbon_cap_scenario_id = {carbon_cap_scenario_id}) as w
        where period!=0
        group by period
        order by 1;
        """
    )

    ########################################################
    # RPS
    if rps_scenario_id is not None:
        # rps_targets.csv
        write_csv_from_query(
            db_cursor,
            "rps_targets",
            ["load_zone", "period", "rps_target"],
            f"""
            select load_zone, w.period as period, avg(rps_target) as rps_target
                    from
                    (select load_zone, rps_target,
                    (case when
                    year >= period.start_year
                    and year <= period.start_year + length_yrs -1 then label else 0 end) as period
                    from switch.rps_target
                    join switch.period on(year>=start_year)
                    where study_timeframe_id = {study_timeframe_id} and rps_scenario_id = {rps_scenario_id}) as w
            where period!=0
            group by load_zone, period
            order by 1, 2;
            """
        )

    ########################################################
    # BIO_SOLID SUPPLY CURVE

    if supply_curves_scenario_id is not None:
        # fuel_supply_curves.csv
        write_csv_from_query(
            db_cursor,
            "fuel_supply_curves",
            [
                "regional_fuel_market",
                "period",
                "tier",
                "unit_cost",
                "max_avail_at_cost",
            ],
            f"""
                select regional_fuel_market, label as period, tier, unit_cost,
                        (case when max_avail_at_cost is null then 'inf'
                            else max_avail_at_cost::varchar end) as max_avail_at_cost
                from switch.fuel_supply_curves
                join switch.period on(year>=start_year)
                where year=FLOOR(period.start_year + length_yrs/2-1)
                -- we filter out extremly large unit_costs that are only used to indicate that we should never
                -- buy at this price point. This is to simplify the model and improve its numerical properties.
                and not (
                    unit_cost > 1e9
                    and max_avail_at_cost is null
                )
                and study_timeframe_id = {study_timeframe_id}
                and supply_curves_scenario_id = {supply_curves_scenario_id};
                            """,
        )

    # regional_fuel_markets.csv
    write_csv_from_query(
        db_cursor,
        "regional_fuel_markets",
        ["regional_fuel_market", "fuel"],
        f"""
        select regional_fuel_market, fuel
        from switch.regional_fuel_market
        where regional_fuel_market_scenario_id={regional_fuel_market_scenario_id};
                    """,
    )

    # zone_to_regional_fuel_market.csv
    write_csv_from_query(
        db_cursor,
        "zone_to_regional_fuel_market",
        ["load_zone", "regional_fuel_market"],
        f"""
        select load_zone, regional_fuel_market
        from switch.zone_to_regional_fuel_market
        where regional_fuel_market_scenario_id={regional_fuel_market_scenario_id};
                    """,
    )

    ########################################################
    # DEMAND RESPONSE
    if enable_dr is not None:
        write_csv_from_query(
            db_cursor,
            "dr_data",
            ["LOAD_ZONE", "timepoint", "dr_shift_down_limit", "dr_shift_up_limit"],
            f"""
                select load_zone_name as load_zone, sampled_timepoint.raw_timepoint_id AS timepoint,
                case
                    when load_zone_id>=10 and load_zone_id<=21 and extract(year from sampled_timepoint.timestamp_utc)=2020 then 0.003*demand_mw
                    when load_zone_id>=10 and load_zone_id<=21 and extract(year from sampled_timepoint.timestamp_utc)=2030 then 0.02*demand_mw
                    when load_zone_id>=10 and load_zone_id<=21 and extract(year from sampled_timepoint.timestamp_utc)=2040 then 0.07*demand_mw
                    when load_zone_id>=10 and load_zone_id<=21 and extract(year from sampled_timepoint.timestamp_utc)=2050 then 0.1*demand_mw
                    when (load_zone_id<10 or load_zone_id>21) and extract(year from sampled_timepoint.timestamp_utc)=2020 then 0*demand_mw
                    when (load_zone_id<10 or load_zone_id>21) and extract(year from sampled_timepoint.timestamp_utc)=2030 then 0.03*demand_mw
                    when (load_zone_id<10 or load_zone_id>21) and extract(year from sampled_timepoint.timestamp_utc)=2040 then 0.02*demand_mw
                    when (load_zone_id<10 or load_zone_id>21) and extract(year from sampled_timepoint.timestamp_utc)=2050 then 0.07*demand_mw
                end as dr_shift_down_limit,
                NULL as dr_shift_up_limit
                from sampled_timepoint
                left join demand_timeseries on sampled_timepoint.raw_timepoint_id=demand_timeseries.raw_timepoint_id
                where demand_scenario_id = {demand_scenario_id}
                and study_timeframe_id = {study_timeframe_id}
                order by demand_scenario_id, load_zone_id, sampled_timepoint.raw_timepoint_id;
                            """,
        )

    ########################################################
    # ELECTRICAL VEHICLES
    if enable_ev is not None:
        # ev_limits.csv
        write_csv_from_query(
            db_cursor,
            "ev_limits",
            [
                "LOAD_ZONE",
                "timepoint",
                "ev_cumulative_charge_lower_mwh",
                "ev_cumulative_charge_upper_mwh",
                "ev_charge_limit_mw",
            ],
            f"""
                SELECT load_zone_name as load_zone, raw_timepoint_id as timepoint,
                (CASE
                    WHEN raw_timepoint_id=max_raw_timepoint_id THEN ev_cumulative_charge_upper_mwh
                    ELSE ev_cumulative_charge_lower_mwh
                END) AS ev_cumulative_charge_lower_mwh,
                ev_cumulative_charge_upper_mwh,
                ev_charge_limit as ev_charge_limit_mw
                FROM(
                --Table sample_points: with the sample points
                    SELECT
                        load_zone_id,
                        ev_profiles_per_timepoint_v3.raw_timepoint_id,
                        sampled_timeseries_id,
                        sampled_timepoint.timestamp_utc,
                        load_zone_name,
                        ev_cumulative_charge_lower_mwh,
                        ev_cumulative_charge_upper_mwh,
                        ev_charge_limit  FROM ev_profiles_per_timepoint_v3
                    LEFT JOIN sampled_timepoint
                    ON ev_profiles_per_timepoint_v3.raw_timepoint_id = sampled_timepoint.raw_timepoint_id
                    WHERE study_timeframe_id = {study_timeframe_id}
                    --END sample_points
                )AS sample_points
                LEFT JOIN(
                --Table max_raw: with max raw_timepoint_id per _sample_timesseries_id
                SELECT
                    sampled_timeseries_id,
                    MAX(raw_timepoint_id) AS max_raw_timepoint_id
                FROM sampled_timepoint
                WHERE study_timeframe_id = {study_timeframe_id}
                GROUP BY sampled_timeseries_id
                --END max_raw
                )AS max_raw
                ON max_raw.sampled_timeseries_id=sample_points.sampled_timeseries_id
                ORDER BY load_zone_id, raw_timepoint_id ;
                            """,
        )

    ca_policies(db_cursor, ca_policies_scenario_id, study_timeframe_id)
    write_wind_to_solar_ratio(wind_to_solar_ratio)
    if enable_planning_reserves:
        planning_reserves(db_cursor, time_sample_id, hydro_simple_scenario_id)
    create_modules_txt()

    # Make graphing files
    graph_config = os.path.join(os.path.dirname(__file__), "graph_config")
    print("\tgraph_tech_colors.csv...")
    shutil.copy(os.path.join(graph_config, "graph_tech_colors.csv"), "graph_tech_colors.csv")
    print("\tgraph_tech_types.csv...")
    shutil.copy(os.path.join(graph_config, "graph_tech_types.csv"), "graph_tech_types.csv")


<<<<<<< HEAD
=======
def write_wind_to_solar_ratio(wind_to_solar_ratio):
    # TODO ideally we'd have a table where we can specify the wind_to_solar_ratios per period.
    #   At the moment only the wind_to_solar_ratio is specified and which doesn't allow different values per period
    if wind_to_solar_ratio is None:
        return

    print("wind_to_solar_ratio.csv...")
    df = pd.read_csv("periods.csv")[["INVESTMENT_PERIOD"]]
    df["wind_to_solar_ratio"] = wind_to_solar_ratio

    # wind_to_solar_ratio.csv requires a column called wind_to_solar_ratio_const_gt that is True (1) or False (0)
    # This column specifies whether the constraint is a greater than constraint or a less than constraint.
    # In our case we want it to be a greater than constraint if we're trying to force wind-to-solar ratio above its default
    # and we want it to be a less than constraint if we're trying to force the ratio below its default.
    # Here the default is the ratio if we didn't have the constraint.
    cutoff_ratio = 0.28
    warnings.warn(
        "To determine the sign of the wind-to-solar ratio constraint we have "
        f"assumed that without the constraint, the wind-to-solar ratio is {cutoff_ratio}. "
        f"This value was accurate for Martin's LDES runs however it may not be accurate for you. "
        f"You should update this value in get_inputs or manually specify whether you want a greater than "
        f"or a less than constraint."
    )
    df["wind_to_solar_ratio_const_gt"] = 1 if wind_to_solar_ratio > cutoff_ratio else 0

    df.to_csv("wind_to_solar_ratio.csv", index=False)
>>>>>>> 31b8a8fb

def ca_policies(db_cursor, ca_policies_scenario_id, study_timeframe_id):
    if ca_policies_scenario_id is None:
        return
    elif ca_policies_scenario_id == 0:
        # scenario_id 0 means
        # "Cali must generate 80% of its load at each timepoint for all periods that have generation in 2030 or later"
        query = f"""
        select
          p.label  as PERIOD, --This is to fix build year problem
          case when p.end_year >= 2030 then 0.8 end as ca_min_gen_timepoint_ratio,
          null as ca_min_gen_period_ratio,
          null as carbon_cap_tco2_per_yr_CA
        from
          switch.period as p
        where
          study_timeframe_id = {study_timeframe_id}
        order by
          1;
        """
    elif ca_policies_scenario_id == 1:
        # scenario_id 1 means
        # "Cali must generate 80% of its load at each timepoint for all periods that have generation in 2030 or later"

        query = f"""
        select
            p.label  as PERIOD, --This is to fix build year problem
            null as ca_min_gen_timepoint_ratio,
            case when p.end_year >= 2030 then 0.8 end as ca_min_gen_period_ratio,
            null as carbon_cap_tco2_per_yr_CA
        from
            switch.period as p
        where
            study_timeframe_id = {study_timeframe_id}
        order by
            1;
        """
    else:
        raise Exception(f"Unknown ca_policies_scenario_id {ca_policies_scenario_id}")

    write_csv_from_query(
        db_cursor,
        "ca_policies",
        ['PERIOD', 'ca_min_gen_timepoint_ratio', 'ca_min_gen_period_ratio', 'carbon_cap_tco2_per_yr_CA'],
        query
    )

    modules.append('switch_model.policies.CA_policies')

def planning_reserves(db_cursor, time_sample_id, hydro_simple_scenario_id):
    # reserve_capacity_value.csv specifies the capacity factors that should be used when calculating
    # the reserves. By default, the capacity factor defaults to gen_max_capacity_factor for renewable
    # projects with variable output and 1.0 for other plants. This is all fine except for hydropower
    # where it doesn't make sense for the reserve capacity factor to be 1.0 since hydropower
    # is limited by hydro_avg_flow_mw. Therefore, we override the default of 1.0 for hydropower
    # generation and instead set the capacity factor as the hydro_avg_flow_mw / capacity_limit_mw.
    write_csv_from_query(
        db_cursor,
        "reserve_capacity_value",
        ["GENERATION_PROJECT","timepoint","gen_capacity_value"],
        f"""
        select
            generation_plant_id,
            raw_timepoint_id,
            -- zero out capacity_factors that are less than 1e-5 in magnitude to simplify the model
            case when abs(capacity_factor) < 1e-5 then 0 else capacity_factor end
        from switch.sampled_timepoint as t
        left join (
            select generation_plant_id, year, month, hydro_avg_flow_mw / capacity_limit_mw as capacity_factor
            from switch.hydro_historical_monthly_capacity_factors
            left join switch.generation_plant
                using(generation_plant_id)
            where hydro_simple_scenario_id = {hydro_simple_scenario_id}
        ) as h
            on (
                month = date_part('month', timestamp_utc) and
                year = date_part('year', timestamp_utc)
            )
        where time_sample_id = {time_sample_id};
        """
    )

    write_csv_from_query(
        db_cursor,
        "planning_reserve_requirement_zones",
        ["PLANNING_RESERVE_REQUIREMENT", "LOAD_ZONE"],
        """
        SELECT
            planning_reserve_requirement, load_zone
        FROM switch.planning_reserve_zones
        """
    )

    write_csv_from_query(
        db_cursor,
        "planning_reserve_requirements",
        ["PLANNING_RESERVE_REQUIREMENT", "prr_cap_reserve_margin", "prr_enforcement_timescale"],
        """
        SELECT
            planning_reserve_requirement, prr_cap_reserve_margin, prr_enforcement_timescale
        FROM switch.planning_reserve_requirements
        """
    )

    modules.append("switch_model.balancing.planning_reserves")


def create_modules_txt():
    print("\tmodules.txt...")
    with open("modules.txt", "w") as f:
        for module in modules:
            f.write(module + "\n")<|MERGE_RESOLUTION|>--- conflicted
+++ resolved
@@ -674,7 +674,6 @@
             CASE
                 WHEN hydro_avg_flow_mw <= 0 THEN 0
                 ELSE least(hydro_avg_flow_mw, capacity_limit_mw * (1-forced_outage_rate)) END
-<<<<<<< HEAD
             AS hydro_avg_flow_mw
         FROM (
             SELECT DISTINCT
@@ -691,16 +690,6 @@
             JOIN temp_generation_plant_ids USING(generation_plant_id)
         WHERE hydro_simple_scenario_id={hydro_simple_scenario_id}
         ORDER BY 1;
-=======
-            as hydro_avg_flow_mw
-        from hydro_historical_monthly_capacity_factors
-            join sampled_timeseries on(month = date_part('month', first_timepoint_utc) and year = date_part('year', first_timepoint_utc))
-            join generation_plant using (generation_plant_id)
-            JOIN temp_generation_plant_ids USING(generation_plant_id)
-        where hydro_simple_scenario_id={hydro_simple_scenario_id}
-            and time_sample_id = {time_sample_id}
-        order by 1;
->>>>>>> 31b8a8fb
         """,
     )
 
@@ -911,8 +900,6 @@
     shutil.copy(os.path.join(graph_config, "graph_tech_types.csv"), "graph_tech_types.csv")
 
 
-<<<<<<< HEAD
-=======
 def write_wind_to_solar_ratio(wind_to_solar_ratio):
     # TODO ideally we'd have a table where we can specify the wind_to_solar_ratios per period.
     #   At the moment only the wind_to_solar_ratio is specified and which doesn't allow different values per period
@@ -939,7 +926,6 @@
     df["wind_to_solar_ratio_const_gt"] = 1 if wind_to_solar_ratio > cutoff_ratio else 0
 
     df.to_csv("wind_to_solar_ratio.csv", index=False)
->>>>>>> 31b8a8fb
 
 def ca_policies(db_cursor, ca_policies_scenario_id, study_timeframe_id):
     if ca_policies_scenario_id is None:
