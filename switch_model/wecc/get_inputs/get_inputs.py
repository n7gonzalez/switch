--- conflicted
+++ resolved
@@ -616,20 +616,14 @@
                 p.label || '_M' || date_part('month', timestamp_utc) AS hydro_timeseries
             FROM switch.sampled_timepoint AS tp
                 JOIN switch.period AS p USING(period_id, study_timeframe_id)
-            WHERE time_sample_id = {time_sample_id}
-                AND study_timeframe_id = {study_timeframe_id}
+            WHERE time_sample_id = {params.time_sample_id}
+                AND study_timeframe_id = {params.study_timeframe_id}
         ) AS hts
             JOIN switch.hydro_historical_monthly_capacity_factors USING(month, year)
             JOIN switch.generation_plant USING(generation_plant_id)
             JOIN temp_generation_plant_ids USING(generation_plant_id)
-<<<<<<< HEAD
-        where hydro_simple_scenario_id={params.hydro_simple_scenario_id}
-            and time_sample_id = {params.time_sample_id}
-        order by 1;
-=======
-        WHERE hydro_simple_scenario_id={hydro_simple_scenario_id}
+        WHERE hydro_simple_scenario_id={params.hydro_simple_scenario_id}
         ORDER BY 1;
->>>>>>> 9776d23f
         """,
     )
 
