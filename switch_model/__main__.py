# Copyright (c) 2015-2019 The Switch Authors. All rights reserved.
# Licensed under the Apache License, Version 2.0, which is in the LICENSE file.

"""Script to handle switch <cmd> calls from the command line."""
from __future__ import print_function

import sys, os
import switch_model


def main():
    # TODO make a proper command line tool with help information for each option
    cmds = [
        "solve",
        "solve-scenarios",
        "test",
        "upgrade",
        "get_inputs",
        "--version",
        "drop",
<<<<<<< HEAD
        "sampling",
        "new",
=======
        "new",
        "graph",
        "compare"
>>>>>>> 3fa943d6
    ]
    if len(sys.argv) >= 2 and sys.argv[1] in cmds:
        # If users run a script from the command line, the location of the script
        # gets added to the start of sys.path; if they call a module from the
        # command line then an empty entry gets added to the start of the path,
        # indicating the current working directory. This module is often called
        # from a command-line script, but we want the current working
        # directory in the path because users may try to load local modules via
        # the configuration files, so we make sure that's always in the path.
        sys.path[0] = ""

        # adjust the argument list to make it look like someone ran "python -m <module>" directly
        cmd = sys.argv[1]
        sys.argv[0] += " " + cmd
        del sys.argv[1]
        if cmd == "--version":
            print("Switch model version " + switch_model.__version__)
            try:
                from switch_model.utilities import get_git_branch
                print(f"Switch git branch {get_git_branch()}")
            except:
                pass
            return 0
        if cmd == "solve":
            from switch_model.solve import main
        elif cmd == "solve-scenarios":
            from switch_model.solve_scenarios import main
        elif cmd == "test":
            from switch_model.test import main
        elif cmd == "upgrade":
            from switch_model.upgrade import main
        elif cmd == "get_inputs":
            from switch_model.wecc.get_inputs import main
        elif cmd == "sampling":
            from switch_model.wecc.sampling import main
        elif cmd == "drop":
            from switch_model.tools.drop import main
        elif cmd == "new":
            from switch_model.tools.new import main
        elif cmd == "graph":
            from switch_model.tools.graphing.graph import main
        elif cmd == "compare":
            from switch_model.tools.graphing.compare import main
        main()
    else:
        print(
            "Usage: {} {{{}}} ...".format(
                os.path.basename(sys.argv[0]), ", ".join(cmds)
            )
        )
        print("Use one of these commands with --help for more information.")


if __name__ == "__main__":
    main()<|MERGE_RESOLUTION|>--- conflicted
+++ resolved
@@ -18,14 +18,10 @@
         "get_inputs",
         "--version",
         "drop",
-<<<<<<< HEAD
-        "sampling",
-        "new",
-=======
         "new",
         "graph",
         "compare"
->>>>>>> 3fa943d6
+        "sampling",
     ]
     if len(sys.argv) >= 2 and sys.argv[1] in cmds:
         # If users run a script from the command line, the location of the script
