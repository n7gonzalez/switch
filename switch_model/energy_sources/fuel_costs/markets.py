--- conflicted
+++ resolved
@@ -245,13 +245,9 @@
                 r in m.REGIONAL_FUEL_MARKETS and p in m.PERIODS))
     mod.rfm_supply_tier_cost = Param(
         mod.RFM_SUPPLY_TIERS,
-<<<<<<< HEAD
         input_file='fuel_supply_curves.csv',
         input_column="unit_cost",
-        within=Reals)
-=======
         within=PositiveReals if ONLY_POSITIVE_RFM_COSTS else Reals)
->>>>>>> 945189cb
     mod.rfm_supply_tier_limit = Param(
         mod.RFM_SUPPLY_TIERS,
         input_file='fuel_supply_curves.csv',
