--- conflicted
+++ resolved
@@ -22,11 +22,8 @@
 )
 from switch_model.upgrade import do_inputs_need_upgrade, upgrade_inputs
 from switch_model.tools.graph.cli_graph import main as graph_main
-<<<<<<< HEAD
 from switch_model.utilities.load_data import patch_to_allow_loading
-=======
 from switch_model.utilities.patches import patch_pyomo
->>>>>>> f3a1ae6e
 from switch_model.utilities.results_info import save_info, add_info, ResultsInfoSection
 
 
@@ -94,6 +91,8 @@
         # Patch pyomo if needed, to allow reconstruction of expressions.
         # This must be done before the model is constructed.
         patch_pyomo()
+        patch_to_allow_loading(Set)
+        patch_to_allow_loading(Param)
 
         # Define the model
         model = create_model(modules, args=args)
@@ -276,79 +275,6 @@
     return instance
 
 
-<<<<<<< HEAD
-patched_pyomo = False
-def patch_pyomo():
-    global patched_pyomo
-    if not patched_pyomo:
-        patched_pyomo = True
-        # patch Pyomo if needed
-
-        # This allows us to use input_file= when defining a Set or Param
-        patch_to_allow_loading(Set)
-        patch_to_allow_loading(Param)
-
-        # Pyomo 5.1.1 (and maybe others) is very slow to load prior solutions because
-        # it does a full-component search for each component name as it assigns the
-        # data. This ends up taking longer than solving the model. So we micro-
-        # patch pyomo.core.base.PyomoModel.ModelSolutions.add_solution to use
-        # Pyomo's built-in caching system for component names.
-        # TODO: create a pull request for Pyomo to do this
-        # NOTE: space inside the long quotes is significant; must match the Pyomo code
-        old_code = """
-                    for obj in instance.component_data_objects(Var):
-                        cache[obj.name] = obj
-                    for obj in instance.component_data_objects(Objective, active=True):
-                        cache[obj.name] = obj
-                    for obj in instance.component_data_objects(Constraint, active=True):
-                        cache[obj.name] = obj"""
-        new_code = """
-                    # use buffer to avoid full search of component for data object
-                    # which introduces a delay that is quadratic in model size
-                    buf=dict()
-                    for obj in instance.component_data_objects(Var):
-                        cache[obj.getname(fully_qualified=True, name_buffer=buf)] = obj
-                    for obj in instance.component_data_objects(Objective, active=True):
-                        cache[obj.getname(fully_qualified=True, name_buffer=buf)] = obj
-                    for obj in instance.component_data_objects(Constraint, active=True):
-                        cache[obj.getname(fully_qualified=True, name_buffer=buf)] = obj"""
-
-        from pyomo.core.base.PyomoModel import ModelSolutions
-        add_solution_code = inspect.getsource(ModelSolutions.add_solution)
-        if old_code in add_solution_code:
-            # create and inject a new version of the method
-            add_solution_code = add_solution_code.replace(old_code, new_code)
-            replace_method(ModelSolutions, 'add_solution', add_solution_code)
-        elif pyomo.version.version_info[:2] >= (5, 0):
-            print(
-                "NOTE: The patch to pyomo.core.base.PyomoModel.ModelSolutions.add_solution "
-                "has been deactivated because the Pyomo source code has changed. "
-                "Check whether this patch is still needed and edit {} accordingly."
-                .format(__file__)
-            )
-
-def replace_method(class_ref, method_name, new_source_code):
-    """
-    Replace specified class method with a compiled version of new_source_code.
-    """
-    orig_method = getattr(class_ref, method_name)
-    # compile code into a function
-    workspace = dict()
-    exec(textwrap.dedent(new_source_code), workspace)
-    new_method = workspace[method_name]
-    # create a new function with the same body, but using the old method's namespace
-    new_func = types.FunctionType(
-        new_method.__code__,
-        orig_method.__globals__,
-        orig_method.__name__,
-        orig_method.__defaults__,
-        orig_method.__closure__
-    )
-    # note: this normal function will be automatically converted to an unbound
-    # method when it is assigned as an attribute of a class
-    setattr(class_ref, method_name, new_func)
-=======
->>>>>>> f3a1ae6e
 
 
 def reload_prior_solution_from_csvs(instance):
