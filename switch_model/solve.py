--- conflicted
+++ resolved
@@ -22,10 +22,6 @@
 )
 from switch_model.upgrade import do_inputs_need_upgrade, upgrade_inputs
 from switch_model.tools.graph.cli_graph import main as graph_main
-<<<<<<< HEAD
-from switch_model.utilities.load_data import patch_to_allow_loading
-=======
->>>>>>> 31b8a8fb
 from switch_model.utilities.patches import patch_pyomo
 from switch_model.utilities.results_info import save_info, add_info, ResultsInfoSection
 import switch_model.utilities.gurobi_aug  # We keep this line here to ensure that 'gurobi_aug' gets registered as a solver
@@ -134,9 +130,6 @@
         # create an instance (also reports time spent reading data and loading into model)
         instance = model.load_inputs(attach_data_portal=attach_data_portal)
 
-        if instance.options.warm_start:
-            warm_start(instance)
-
         #### Below here, we refer to instance instead of model ####
 
         instance.pre_solve()
@@ -167,8 +160,6 @@
         # We no longer need model (only using instance) so we can garbage collect it to optimize our memory usage
         del model
 
-<<<<<<< HEAD
-=======
         if instance.options.warm_start_mip:
             if instance.options.verbose:
                 timer.step_time()
@@ -176,7 +167,6 @@
             if instance.options.verbose:
                 print(f"Loaded warm start inputs in {timer.step_time_as_str()}.")
 
->>>>>>> 31b8a8fb
         if instance.options.reload_prior_solution:
             print('Loading prior solution...')
             reload_prior_solution_from_pickle(instance, instance.options.outputs_dir)
@@ -254,12 +244,7 @@
     Warm starting only works in Gurobi if the initial values don't violate any constraints
     (i.e. valid but not optimal solution).
     """
-<<<<<<< HEAD
-    warm_start_timer = StepTimer()
-    warm_start_dir = os.path.join(instance.options.warm_start, "outputs")
-=======
     warm_start_dir = os.path.join(instance.options.warm_start_mip, "outputs")
->>>>>>> 31b8a8fb
     if not os.path.isdir(warm_start_dir):
         warnings.warn(
             f"Path {warm_start_dir} does not exist and cannot be used to warm start solver. Warm start skipped.")
@@ -282,8 +267,6 @@
             except (KeyError, ValueError):
                 # If the index isn't valid that's ok, just don't warm start that variable
                 pass
-
-    print(f"Loaded warm start inputs in {warm_start_timer.step_time_as_str()}.")
 
 
 def reload_prior_solution_from_pickle(instance, outdir):
