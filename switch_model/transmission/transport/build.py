--- conflicted
+++ resolved
@@ -214,14 +214,10 @@
     mod.min_data_check(
         'trans_length_km', 'trans_efficiency', 'existing_trans_cap')
     mod.trans_new_build_allowed = Param(
-<<<<<<< HEAD
         mod.TRANSMISSION_LINES, within=Boolean, default=True, input_file="transmission_lines.csv")
-=======
-        mod.TRANSMISSION_LINES, within=Boolean, default=True)
     mod.trans_capital_cost_per_mw_km = Param(
         within=NonNegativeReals,
-        default=1000)
->>>>>>> 945189cb
+        default=1000, input_file="trans_params.csv")
     mod.TRANS_BLD_YRS = Set(
         dimen=2,
         initialize=mod.TRANSMISSION_LINES * mod.PERIODS,
@@ -249,14 +245,7 @@
     mod.trans_terrain_multiplier = Param(
         mod.TRANSMISSION_LINES,
         within=NonNegativeReals,
-<<<<<<< HEAD
         default=1, input_file="transmission_lines.csv")
-    mod.trans_capital_cost_per_mw_km = Param(
-        within=NonNegativeReals,
-        default=1000, input_file="trans_params.csv")
-=======
-        default=1)
->>>>>>> 945189cb
     mod.trans_lifetime_yrs = Param(
         within=NonNegativeReals,
         default=20, input_file="trans_params.csv")
