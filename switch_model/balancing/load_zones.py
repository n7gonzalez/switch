# Copyright (c) 2015-2019 The Switch Authors. All rights reserved.
# Licensed under the Apache License, Version 2.0, which is in the LICENSE file.

"""
Defines load zone parameters for the Switch model.
"""
import os
from pyomo.environ import *
from switch_model.reporting import write_table

dependencies = 'switch_model.timescales'
optional_dependencies = 'switch_model.transmission.local_td'

def define_dynamic_lists(mod):
    """
    Zone_Power_Injections and Zone_Power_Withdrawals are lists of
    components that contribute to load-zone level power balance equations.
    sum(Zone_Power_Injections[z,t]) == sum(Zone_Power_Withdrawals[z,t])
        for all z,t
    Other modules may append to either list, as long as the components they
    add are indexed by [zone, timepoint] and have units of MW. Other modules
    often include Expressions to summarize decision variables on a zonal basis.
    """
    mod.Zone_Power_Injections = []
    mod.Zone_Power_Withdrawals = []


def define_components(mod):
    """
    Augments a Pyomo abstract model object with sets and parameters that
    describe load zones and associated power balance equations. Unless
    otherwise stated, each set and parameter is mandatory.

    LOAD_ZONES is the set of load zones. Each zone is effectively modeled as a
    single bus connected to the inter-zonal transmission network (assuming
    transmission is enabled). If local_td is included, the central zonal bus,
    is connected to a "distributed bus" via local transmission and
    distribution that incurs efficiency losses and must be upgraded over time
    to always meet peak demand. Load zones are abbreviated as zone in
    parameter names and as z for indexes.

    zone_demand_mw[z,t] describes the power demand from the high voltage
    transmission grid each load zone z and timepoint t. This will either go
    into the Zone_Power_Withdrawals or the Distributed_Power_Withdrawals power
    balance equations, depending on whether the local_td module is included
    and has defined a distributed node for power balancing. If the local_td
    module is excluded, this value should be the total withdrawals from the
    central grid and should include any distribution losses. If the local_td
    module is included, this should be set to total end-use demand (aka sales)
    and should not include distribution losses. zone_demand_mw must be
    non-negative.

    zone_dbid[z] stores an external database id for each load zone. This
    is optional and defaults to the name of the load zone. It will be
    printed out when results are exported.

    zone_ccs_distance_km[z] describes the length of a pipeline in
    kilometers that would need to be built to transport CO2 from a load
    zones central bus to the nearest viable CCS reservoir. This
    parameter is optional and defaults to 0.

    EXTERNAL_COINCIDENT_PEAK_DEMAND_ZONE_PERIODS is a set of load zones and
    periods (z,p) that have zone_expected_coincident_peak_demand specified.

    zone_expected_coincident_peak_demand[z,p] is an optional parameter than can
    be used to externally specify peak load planning requirements in MW.
    Currently local_td and planning_reserves determine capacity requirements
    use zone_expected_coincident_peak_demand as well as load timeseries. Do not
    specify this parameter if you wish for the model to endogenously determine
    capacity requirements after accounting for both load and Distributed
    Energy Resources (DER).

    Derived parameters:

    zone_total_demand_in_period_mwh[z,p] describes the total energy demand
    of each load zone in each period in Megawatt hours.

    """

    mod.LOAD_ZONES = Set(dimen=1)
    mod.ZONE_TIMEPOINTS = Set(dimen=2,
        initialize=lambda m: m.LOAD_ZONES * m.TIMEPOINTS,
        doc="The cross product of load zones and timepoints, used for indexing.")
    mod.zone_demand_mw = Param(
        mod.ZONE_TIMEPOINTS,
        within=NonNegativeReals)
    mod.zone_ccs_distance_km = Param(
        mod.LOAD_ZONES,
        within=NonNegativeReals,
        default=0.0)
    mod.zone_dbid = Param(
        mod.LOAD_ZONES,
        default=lambda m, z: z)
    mod.min_data_check('LOAD_ZONES', 'zone_demand_mw')
    try:
        mod.Distributed_Power_Withdrawals.append('zone_demand_mw')
    except AttributeError:
        mod.Zone_Power_Withdrawals.append('zone_demand_mw')

    mod.EXTERNAL_COINCIDENT_PEAK_DEMAND_ZONE_PERIODS = Set(
        dimen=2, within=mod.LOAD_ZONES * mod.PERIODS,
        doc="Zone-Period combinations with zone_expected_coincident_peak_demand data.")
    mod.zone_expected_coincident_peak_demand = Param(
        mod.EXTERNAL_COINCIDENT_PEAK_DEMAND_ZONE_PERIODS,
        within=NonNegativeReals)
    mod.zone_total_demand_in_period_mwh = Param(
        mod.LOAD_ZONES, mod.PERIODS,
        within=NonNegativeReals,
        initialize=lambda m, z, p: (
            sum(m.zone_demand_mw[z, t] * m.tp_weight[t]
                for t in m.TPS_IN_PERIOD[p])))

    # Make sure the model has duals enabled since we use the duals in post_solve()
    mod.enable_duals()


def define_dynamic_components(mod):
    """
    Adds components to a Pyomo abstract model object to enforce the
    first law of thermodynamics at the level of load zone buses. Unless
    otherwise stated, all terms describing power are in units of MW and
    all terms describing energy are in units of MWh.

    Zone_Energy_Balance[load_zone, timepoint] is a constraint that mandates
    conservation of energy in every load zone and timepoint. This constraint
    sums the model components in the lists Zone_Power_Injections and
    Zone_Power_Withdrawals - each of which is indexed by (z, t) and
    has units of MW - and ensures they are equal. The term tp_duration_hrs
    is factored out of the equation for brevity.
    """

    mod.Zone_Energy_Balance = Constraint(
        mod.ZONE_TIMEPOINTS,
        rule=lambda m, z, t: (
            sum(
                getattr(m, component)[z, t]
                for component in m.Zone_Power_Injections
            ) == sum(
                getattr(m, component)[z, t]
                for component in m.Zone_Power_Withdrawals)))


def load_inputs(mod, switch_data, inputs_dir):
    """
    Import load zone data. The following tab-separated files are
    expected in the input directory. Their index columns need to be on
    the left, but the data columns can be in any order. Extra columns
    will be ignored during import, and optional columns can be dropped.
    Other modules (such as local_td) may look for additional columns in
    some of these files. If you don't want to specify data for any
    optional parameter, use a dot . for its value. Optional columns and
    files are noted with a *.

    load_zones.csv
        LOAD_ZONE, zone_ccs_distance_km*, zone_dbid*

    loads.csv
        LOAD_ZONE, TIMEPOINT, zone_demand_mw

    zone_coincident_peak_demand.csv*
        LOAD_ZONE, PERIOD, zone_expected_coincident_peak_demand

    """
    # Include select in each load() function so that it will check out
    # column names, be indifferent to column order, and throw an error
    # message if some columns are not found.
    switch_data.load_aug(
        filename=os.path.join(inputs_dir, 'load_zones.csv'),
        auto_select=True,
        index=mod.LOAD_ZONES,
        param=(mod.zone_ccs_distance_km, mod.zone_dbid))
    switch_data.load_aug(
        filename=os.path.join(inputs_dir, 'loads.csv'),
        auto_select=True,
        param=(mod.zone_demand_mw))
    switch_data.load_aug(
        optional=True,
        filename=os.path.join(inputs_dir, 'zone_coincident_peak_demand.csv'),
        index=mod.EXTERNAL_COINCIDENT_PEAK_DEMAND_ZONE_PERIODS,
        select=('LOAD_ZONE', 'PERIOD', 'zone_expected_coincident_peak_demand'),
        param=(mod.zone_expected_coincident_peak_demand))


def post_solve(instance, outdir):
    """
    Exports load_balance.csv, load_balance_annual_zonal.csv, and load_balance_annual.csv.
    Each component registered with Zone_Power_Injections and Zone_Power_Withdrawals will
    become a column in these .csv files. As such, each column represents a power injection
    or withdrawal and the sum of across all columns should be zero. Note that positive
    terms are net injections (e.g. generation) while negative terms are net withdrawals
    (e.g. load).

    load_balance.csv contains the energy balance terms for for every zone and timepoint.
    We also include a column called normalized_energy_balance_duals_dollar_per_mwh
    that is a proxy for the locational marginal pricing (LMP). This value represents
    the incremental cost per hour to increase the demand by 1 MW (or equivalently
    the incremental cost of providing one more MWh of energy). This is not a perfect
    proxy for LMP since it factors in build costs etc.

    load_balance_annual_zonal.csv contains the energy injections and withdrawals
    throughout a year for a given load zone.

    load_balance_annual.csv contains the energy injections and withdrawals
    throughout a year across all zones.
    """
<<<<<<< HEAD
=======

    def get_load_balance_row(m, z, t):
        # Add index to row
        row = [z, m.tp_timestamp[t]]

        # If duals are available, add the duals for the energy balance constraint
        # as a proxy for LMP
        if not m.has_discrete_variables and m.Zone_Energy_Balance[z, t] in m.dual:
            # We need to divide by the timepoint weight since the dual gives us
            # the cost of responding to an extra 1 MW of demand in that zone
            # for that timepoint. However, the cost during that timepoint gets
            # scaled up to fill part of the period. So if we want the cost
            # for just one hour we need to divide by the number of hours
            # taken by that timepoint, during the period. This is m.tp_weight.
            # Note that this is the cost per hour for an extra MW or
            # equivalently the cost of providing an extra MWh.
            # Note: We multiply by 1000 since our objective function is in terms of thousands of dollars
            row.append(m.dual[m.Zone_Energy_Balance[z, t]] * 1000 / m.tp_weight[t])
        else:
            row.append(".")

        # Add contributions to energy balance to the row
        row.extend([getattr(m, component)[z, t] for component in m.Zone_Power_Injections])
        row.extend([-getattr(m, component)[z, t] for component in m.Zone_Power_Withdrawals])

        return row

>>>>>>> 98935a37
    write_table(
        instance, instance.LOAD_ZONES, instance.TIMEPOINTS,
        output_file=os.path.join(outdir, "load_balance.csv"),
        headings=("load_zone", "timestamp", "normalized_energy_balance_duals_dollar_per_mwh",) + tuple(
            instance.Zone_Power_Injections +
            instance.Zone_Power_Withdrawals),
        values=lambda m, z, t:
        (
            z,
            m.tp_timestamp[t],
            m.get_dual(
                "Zone_Energy_Balance",
                z, t,
                divider=m.bring_timepoint_costs_to_base_year[t]
            )
        )
        + tuple(getattr(m, component)[z, t] for component in m.Zone_Power_Injections)
        + tuple(-getattr(m, component)[z, t] for component in m.Zone_Power_Withdrawals)
    )

    def get_component_per_year(m, z, p, component):
        """
        Returns the weighted sum of component across all timepoints in the given period.
        The components must be indexed by zone and timepoint.
        """
        return sum(getattr(m, component)[z, t] * m.tp_weight_in_year[t] for t in m.TPS_IN_PERIOD[p])

    write_table(
        instance, instance.LOAD_ZONES, instance.PERIODS,
        output_file=os.path.join(outdir, "load_balance_annual_zonal.csv"),
        headings=("load_zone", "period",) + tuple(instance.Zone_Power_Injections + instance.Zone_Power_Withdrawals),
        values=lambda m, z, p:
        (z, p)
        + tuple(get_component_per_year(m, z, p, component) for component in m.Zone_Power_Injections)
        + tuple(-get_component_per_year(m, z, p, component) for component in m.Zone_Power_Withdrawals)
    )

    write_table(
        instance, instance.PERIODS,
        output_file=os.path.join(outdir, "load_balance_annual.csv"),
        headings=("period",) + tuple(instance.Zone_Power_Injections + instance.Zone_Power_Withdrawals),
        values=lambda m, p:
        (p,)
        + tuple(sum(get_component_per_year(m, z, p, component) for z in m.LOAD_ZONES)
                for component in m.Zone_Power_Injections)
        + tuple(-sum(get_component_per_year(m, z, p, component) for z in m.LOAD_ZONES)
                for component in m.Zone_Power_Withdrawals)
    )


def graph(tools):
    load_balance = tools.get_dataframe(csv='load_balance')
    load_balance = tools.add_timestamp_info(load_balance)
<<<<<<< HEAD
=======
    ax = tools.get_new_axes("energy_balance_duals", title="Energy balance duals per period")
>>>>>>> 98935a37
    load_balance["energy_balance_duals"] = tools.pd.to_numeric(load_balance["normalized_energy_balance_duals_dollar_per_mwh"], errors="coerce") / 10
    load_balance = load_balance[["energy_balance_duals", "time_row"]]
    load_balance = load_balance.pivot(columns="time_row", values="energy_balance_duals")
    if load_balance.count().sum() != 0:
<<<<<<< HEAD
        ax = tools.get_new_axes("energy_balance_duals", title="Energy balance duals per period")
=======
>>>>>>> 98935a37
        load_balance.plot.box(
            ax=ax,
            xlabel='Period',
            ylabel='Energy balance duals (cents/kWh)',
            logy=True,
        )<|MERGE_RESOLUTION|>--- conflicted
+++ resolved
@@ -203,36 +203,6 @@
     load_balance_annual.csv contains the energy injections and withdrawals
     throughout a year across all zones.
     """
-<<<<<<< HEAD
-=======
-
-    def get_load_balance_row(m, z, t):
-        # Add index to row
-        row = [z, m.tp_timestamp[t]]
-
-        # If duals are available, add the duals for the energy balance constraint
-        # as a proxy for LMP
-        if not m.has_discrete_variables and m.Zone_Energy_Balance[z, t] in m.dual:
-            # We need to divide by the timepoint weight since the dual gives us
-            # the cost of responding to an extra 1 MW of demand in that zone
-            # for that timepoint. However, the cost during that timepoint gets
-            # scaled up to fill part of the period. So if we want the cost
-            # for just one hour we need to divide by the number of hours
-            # taken by that timepoint, during the period. This is m.tp_weight.
-            # Note that this is the cost per hour for an extra MW or
-            # equivalently the cost of providing an extra MWh.
-            # Note: We multiply by 1000 since our objective function is in terms of thousands of dollars
-            row.append(m.dual[m.Zone_Energy_Balance[z, t]] * 1000 / m.tp_weight[t])
-        else:
-            row.append(".")
-
-        # Add contributions to energy balance to the row
-        row.extend([getattr(m, component)[z, t] for component in m.Zone_Power_Injections])
-        row.extend([-getattr(m, component)[z, t] for component in m.Zone_Power_Withdrawals])
-
-        return row
-
->>>>>>> 98935a37
     write_table(
         instance, instance.LOAD_ZONES, instance.TIMEPOINTS,
         output_file=os.path.join(outdir, "load_balance.csv"),
@@ -286,18 +256,11 @@
 def graph(tools):
     load_balance = tools.get_dataframe(csv='load_balance')
     load_balance = tools.add_timestamp_info(load_balance)
-<<<<<<< HEAD
-=======
-    ax = tools.get_new_axes("energy_balance_duals", title="Energy balance duals per period")
->>>>>>> 98935a37
     load_balance["energy_balance_duals"] = tools.pd.to_numeric(load_balance["normalized_energy_balance_duals_dollar_per_mwh"], errors="coerce") / 10
     load_balance = load_balance[["energy_balance_duals", "time_row"]]
     load_balance = load_balance.pivot(columns="time_row", values="energy_balance_duals")
     if load_balance.count().sum() != 0:
-<<<<<<< HEAD
         ax = tools.get_new_axes("energy_balance_duals", title="Energy balance duals per period")
-=======
->>>>>>> 98935a37
         load_balance.plot.box(
             ax=ax,
             xlabel='Period',
