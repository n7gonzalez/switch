# -*- coding: utf-8 -*-
# Copyright (c) 2016-2017 The Switch Authors. All rights reserved.
# Licensed under the Apache License, Version 2.0, which is in the LICENSE file.

"""
Defines a simple hydro electric model that ensures minimum and average
water dispatch levels that can vary by timepoint. Most people use this
as a starting point for working with hydro because it's simple, fairly
reasonable, and easy to work with. This supports dispatchable resevoir-
based hydro plants. This module is not needed to support run-of-river
plants; those may be specified as variable renewable plants with exogenous
energy availability.

A more full-featured hydro model is available from the Operations, Control
and Markets laboratory at Pontificia Universidad Católica de Chile.
Where possible, I have used the same set and variable names to hopefully
make it easier to merge that into the codebase later. The Chilean branch
has a hydro model that includes water networks that connect dams via waterways
and ground infiltration. It should be possible to describe a simple system
using the advanced framework, but the advanced framework would take longer to
read and understand. To really take advantage of it, you'll also need more
data than we usually have available.

INPUT FILE INFORMATION

<<<<<<< HEAD
The single file hydro_timeseries.csv needs to contain
entries for each dispatchable hydro project. The set of hydro projects
is derived from this file, and this file should cover all time periods
in which the hydro plant can operate.

Run-of-River hydro projects should not be included in this file; RoR
hydro is treated like any other variable renewable resource, and
expects data in variable_capacity_factors.csv.

hydro_timeseries.csv
    hydro_generation_project, timeseries, hydro_min_flow_mw,
    hydro_avg_flow_mw
=======
    The file hydro_timeseries.csv needs to contain
    entries for each dispatchable hydro project. The set of hydro projects
    is derived from this file, and this file should cover all time periods
    in which the hydro plant can operate.

    Run-of-River hydro projects should not be included in this file; RoR
    hydro is treated like any other variable renewable resource, and
    expects data in variable_capacity_factors.csv.

    hydro_timeseries.csv
        hydro_generation_project, hydro_timeseries, hydro_min_flow_mw,
        hydro_avg_flow_mw

    The file hydro_timepoints.csv is an optional mapping of timepoints
    to a hydro timeseries. Hydro timeseries are different from the SWITCH
    timeseries (timeseries.csv) as this allows hydro constraints to be
    specified over a different time period.

    hydro_timepoints.csv (optional)
        timepoint_id,tp_to_hts
>>>>>>> 5f058402
"""
from __future__ import division
# ToDo: Refactor this code to move the core components into a
# switch_model.hydro.core module, the simplist components into
# switch_model.hydro.simple, and the advanced components into
# switch_model.hydro.water_network. That should set a good example
# for other people who want to do other custom handling of hydro.
import os.path

from pyomo.environ import *

dependencies = 'switch_model.timescales', 'switch_model.balancing.load_zones',\
    'switch_model.financials', 'switch_model.energy_sources.properties.properties', \
    'switch_model.generators.core.build', 'switch_model.generators.core.dispatch'

def define_components(mod):
    """
    HYDRO_GENS is the set of dispatchable hydro projects. This is a subet
    of GENERATION_PROJECTS, and is determined by the inputs file hydro_timeseries.csv.
    Members of this set can be called either g, or hydro_g.

    HYDRO_TS is the set of hydro timeseries over which the average flow constraint is defined.
    These hydro timeseries are different from the timeseries used in the reset of SWITCH
    and are defined by the input file hydro_timepoints.csv. If hydro_timepoints.csv doesn't exist,
    the default is for the timeseries to be the same as the SWITCH timeseries from timeseries.csv.
    Members of this set can be abbreviated as hts.

    HYDRO_GEN_TS is the set of Hydro projects and hydro timeseries for which
    minimum and average flow are specified. Members of this set can be
    abbreviated as (project, hydro_timeseries) or (g, hts).

    HYDRO_GEN_TPS is the set of Hydro projects and available
    dispatch points. This is a filtered version of GEN_TPS that
    only includes hydro projects.

    tp_to_hts[tp in TIMEPOINTS] is a parameter that returns the hydro timeseries
    for a given timepoint. It is defined in hydro_timepoints.csv and if unspecified
    it defaults to be equal to tp_ts.

    hydro_min_flow_mw[(g, hts) in HYDRO_GEN_TS] is a parameter that
    determines minimum flow levels, specified in units of MW dispatch.

    hydro_avg_flow_mw[(g, hts) in HYDRO_GEN_TS] is a parameter that
    determines average flow levels, specified in units of MW dispatch.

    Enforce_Hydro_Min_Flow[(g, t) in HYDRO_GEN_TPS] is a
    constraint that enforces minimum flow levels for each timepoint.

    Enforce_Hydro_Avg_Flow[(g, hts) in HYDRO_GEN_TS] is a constraint
    that enforces average flow levels across each hydro timeseries.
    """
    mod.tp_to_hts = Param(
        mod.TIMEPOINTS,
        input_file='hydro_timepoints.csv',
        default=lambda m, tp: m.tp_ts[tp],
        doc="Mapping of timepoints to a hydro series.",
        within=Any
    )

    mod.HYDRO_TS = Set(
        dimen=1,
        ordered=False,
        initialize=lambda m: set(m.tp_to_hts[tp] for tp in m.TIMEPOINTS),
        doc="Set of hydro timeseries as defined in the mapping."
    )

    mod.TPS_IN_HTS = Set(
        mod.HYDRO_TS,
        within=mod.TIMEPOINTS,
        ordered=False,
        initialize=lambda m, hts: set(t for t in m.TIMEPOINTS if m.tp_to_hts[t] == hts),
        doc="Set of timepoints in each hydro timeseries"
    )

    mod.HYDRO_GEN_TS_RAW = Set(
        dimen=2,
        input_file='hydro_timeseries.csv',
        input_optional=True,
<<<<<<< HEAD
        validate=lambda m, g, ts: (g in m.GENERATION_PROJECTS) & (ts in m.TIMESERIES))
=======
        validate=lambda m, g, hts: (g in m.GENERATION_PROJECTS) & (hts in m.HYDRO_TS), )
>>>>>>> 5f058402

    mod.HYDRO_GENS = Set(
        dimen=1,
        ordered=False,
        initialize=lambda m: set(g for (g, hts) in m.HYDRO_GEN_TS_RAW),
        doc="Dispatchable hydro projects")

    mod.HYDRO_GEN_TPS = Set(
        initialize=mod.GEN_TPS,
        filter=lambda m, g, t: g in m.HYDRO_GENS)

    mod.HYDRO_GEN_TS = Set(
        dimen=2,
        initialize=lambda m: set((g, m.tp_to_hts[tp]) for (g, tp) in m.HYDRO_GEN_TPS))

    # Validate that a timeseries data is specified for every hydro generator /
    # timeseries that we need. Extra data points (ex: outside of planning
    # horizon or beyond a plant's lifetime) can safely be ignored to make it
    # easier to create input files.
    mod.have_minimal_hydro_params = BuildCheck(
        mod.HYDRO_GEN_TS,
        rule=lambda m, g, hts: (g, hts) in m.HYDRO_GEN_TS_RAW)

    # Todo: Add validation check that timeseries data are specified for every valid timepoint.

    mod.hydro_min_flow_mw = Param(
        mod.HYDRO_GEN_TS_RAW,
        within=NonNegativeReals,
        input_file='hydro_timeseries.csv',
        default=0.0)
    mod.Enforce_Hydro_Min_Flow = Constraint(
        mod.HYDRO_GEN_TPS,
        rule=lambda m, g, t: Constraint.Skip
        if m.hydro_min_flow_mw[g, m.tp_to_hts[t]] == 0
        else m.DispatchGen[g, t] >= m.hydro_min_flow_mw[g, m.tp_to_hts[t]])

    mod.hydro_avg_flow_mw = Param(
        mod.HYDRO_GEN_TS_RAW,
        within=NonNegativeReals,
<<<<<<< HEAD
        input_file='hydro_timeseries.csv',
        default=0.0)
=======
        input_file='hydro_timeseries.csv')
>>>>>>> 5f058402

    # We use a scaling factor to improve the numerical properties
    # of the model. The scaling factor was determined using trial
    # and error and this tool https://github.com/staadecker/lp-analyzer.
    # Learn more by reading the documentation on Numerical Issues.
    enforce_hydro_avg_flow_scaling_factor = 1e1
    mod.Enforce_Hydro_Avg_Flow = Constraint(
        mod.HYDRO_GEN_TS,
<<<<<<< HEAD
        rule=lambda m, g, ts: (enforce_hydro_avg_flow_scaling_factor *
            sum(m.DispatchGen[g, t] for t in m.TPS_IN_TS[ts]) / m.ts_num_tps[ts]
            == m.hydro_avg_flow_mw[g, ts] * enforce_hydro_avg_flow_scaling_factor))
=======
        rule=lambda m, g, hts:
        enforce_hydro_avg_flow_scaling_factor *
        # Compute the weighted average of the dispatch
        sum(m.DispatchGen[g, t] * m.tp_weight[t] for t in m.TPS_IN_HTS[hts])
        / sum(m.tp_weight[tp] for tp in m.TPS_IN_HTS[hts])
        <= m.hydro_avg_flow_mw[g, hts] * enforce_hydro_avg_flow_scaling_factor
    )
>>>>>>> 5f058402

    mod.min_data_check('hydro_min_flow_mw', 'hydro_avg_flow_mw')<|MERGE_RESOLUTION|>--- conflicted
+++ resolved
@@ -23,20 +23,6 @@
 
 INPUT FILE INFORMATION
 
-<<<<<<< HEAD
-The single file hydro_timeseries.csv needs to contain
-entries for each dispatchable hydro project. The set of hydro projects
-is derived from this file, and this file should cover all time periods
-in which the hydro plant can operate.
-
-Run-of-River hydro projects should not be included in this file; RoR
-hydro is treated like any other variable renewable resource, and
-expects data in variable_capacity_factors.csv.
-
-hydro_timeseries.csv
-    hydro_generation_project, timeseries, hydro_min_flow_mw,
-    hydro_avg_flow_mw
-=======
     The file hydro_timeseries.csv needs to contain
     entries for each dispatchable hydro project. The set of hydro projects
     is derived from this file, and this file should cover all time periods
@@ -57,7 +43,6 @@
 
     hydro_timepoints.csv (optional)
         timepoint_id,tp_to_hts
->>>>>>> 5f058402
 """
 from __future__ import division
 # ToDo: Refactor this code to move the core components into a
@@ -136,11 +121,7 @@
         dimen=2,
         input_file='hydro_timeseries.csv',
         input_optional=True,
-<<<<<<< HEAD
-        validate=lambda m, g, ts: (g in m.GENERATION_PROJECTS) & (ts in m.TIMESERIES))
-=======
         validate=lambda m, g, hts: (g in m.GENERATION_PROJECTS) & (hts in m.HYDRO_TS), )
->>>>>>> 5f058402
 
     mod.HYDRO_GENS = Set(
         dimen=1,
@@ -180,12 +161,7 @@
     mod.hydro_avg_flow_mw = Param(
         mod.HYDRO_GEN_TS_RAW,
         within=NonNegativeReals,
-<<<<<<< HEAD
-        input_file='hydro_timeseries.csv',
-        default=0.0)
-=======
         input_file='hydro_timeseries.csv')
->>>>>>> 5f058402
 
     # We use a scaling factor to improve the numerical properties
     # of the model. The scaling factor was determined using trial
@@ -194,11 +170,6 @@
     enforce_hydro_avg_flow_scaling_factor = 1e1
     mod.Enforce_Hydro_Avg_Flow = Constraint(
         mod.HYDRO_GEN_TS,
-<<<<<<< HEAD
-        rule=lambda m, g, ts: (enforce_hydro_avg_flow_scaling_factor *
-            sum(m.DispatchGen[g, t] for t in m.TPS_IN_TS[ts]) / m.ts_num_tps[ts]
-            == m.hydro_avg_flow_mw[g, ts] * enforce_hydro_avg_flow_scaling_factor))
-=======
         rule=lambda m, g, hts:
         enforce_hydro_avg_flow_scaling_factor *
         # Compute the weighted average of the dispatch
@@ -206,6 +177,5 @@
         / sum(m.tp_weight[tp] for tp in m.TPS_IN_HTS[hts])
         <= m.hydro_avg_flow_mw[g, hts] * enforce_hydro_avg_flow_scaling_factor
     )
->>>>>>> 5f058402
 
     mod.min_data_check('hydro_min_flow_mw', 'hydro_avg_flow_mw')