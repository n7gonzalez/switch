# REAM Model Breaking Changes

This file specifies the breaking changes that we have done to the model.
A breaking change is any change that would change the results of previously
completed runs.

## List of breaking changes to model

Changes are listed from oldest (first line) to newest (last line of table).

| PR | Month | Change description |
| ---- | --- | ---------------------|
<<<<<<< HEAD
| #8 | Feb 2021 | feat: Add support for other types of GHGs (NOx, SO2, CH4) |
| #12 | March 2021 |fix: use the middle of the period instead of the start as the cutoff for retirement and predetermined buildout. |
| #15 | March 2021 |fix: Fix bug where storage costs where being over-counted. |
| #36 | May 2021 |fix: Remove duplicate transmission lines |
| #10 | June 2021 | feat: Add support for California policies module |
| #40  | June 2021 | feat: Add support for planning reserves module |
| #50 | June 2021 | Upgraded to Pyomo 6.0 |
| #56 | June 2021 | fix: Convert 2020 predetermined build years to 2019 in get_inputs to avoid conflicts with 2020 period. |
| #57 | June 2021 | fix: specify predetermined storage energy capacity (previously left unspecified). |
| #42 | June 2021| feat: Add parameters to the storage module for self-discharge rate, land use and discharge efficiency. |
| #68 | June 2021 | fix: change financial params to 2018 dollars & 5% interest rate. Start using terrain multipliers (which now include the economic multiplier). |
| #72 | June-July 2021 | fix: drop build and O&M costs of existing transmission lines |
=======
| #12 | March 2021 | Use the middle of the period instead of the start as the cutoff for retirement and predetermined buildout. |
| #15 | March 2021 | Fix bug where storage costs where being over-counted. |
| #36 | May 2021 | Correct inputs to only list transmission lines in one direction. |
| #56 | June 2021 | Convert 2020 predetermined build years to 2019 in `get_inputs.py` to avoid conflicts with 2020 period. |
| #57 | June 2021 | Specify predetermined storage energy capacity in inputs (previously left unspecified). |
| #68 | June 2021 | Change financial params to 2018 dollars & 5% interest rate. Start using terrain multipliers (which now include the economic multiplier). |
>>>>>>> 0852f389
<|MERGE_RESOLUTION|>--- conflicted
+++ resolved
@@ -10,24 +10,10 @@
 
 | PR | Month | Change description |
 | ---- | --- | ---------------------|
-<<<<<<< HEAD
-| #8 | Feb 2021 | feat: Add support for other types of GHGs (NOx, SO2, CH4) |
-| #12 | March 2021 |fix: use the middle of the period instead of the start as the cutoff for retirement and predetermined buildout. |
-| #15 | March 2021 |fix: Fix bug where storage costs where being over-counted. |
-| #36 | May 2021 |fix: Remove duplicate transmission lines |
-| #10 | June 2021 | feat: Add support for California policies module |
-| #40  | June 2021 | feat: Add support for planning reserves module |
-| #50 | June 2021 | Upgraded to Pyomo 6.0 |
-| #56 | June 2021 | fix: Convert 2020 predetermined build years to 2019 in get_inputs to avoid conflicts with 2020 period. |
-| #57 | June 2021 | fix: specify predetermined storage energy capacity (previously left unspecified). |
-| #42 | June 2021| feat: Add parameters to the storage module for self-discharge rate, land use and discharge efficiency. |
-| #68 | June 2021 | fix: change financial params to 2018 dollars & 5% interest rate. Start using terrain multipliers (which now include the economic multiplier). |
-| #72 | June-July 2021 | fix: drop build and O&M costs of existing transmission lines |
-=======
 | #12 | March 2021 | Use the middle of the period instead of the start as the cutoff for retirement and predetermined buildout. |
 | #15 | March 2021 | Fix bug where storage costs where being over-counted. |
 | #36 | May 2021 | Correct inputs to only list transmission lines in one direction. |
 | #56 | June 2021 | Convert 2020 predetermined build years to 2019 in `get_inputs.py` to avoid conflicts with 2020 period. |
 | #57 | June 2021 | Specify predetermined storage energy capacity in inputs (previously left unspecified). |
 | #68 | June 2021 | Change financial params to 2018 dollars & 5% interest rate. Start using terrain multipliers (which now include the economic multiplier). |
->>>>>>> 0852f389
+| #72 | July 2021 | Drop build and O&M costs of existing transmission lines. |